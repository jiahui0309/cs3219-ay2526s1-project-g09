--- conflicted
+++ resolved
@@ -1,5 +1,3 @@
-<<<<<<< HEAD
-=======
 # Build stage
 FROM maven:3.9.9-eclipse-temurin-17-alpine AS builder
 WORKDIR /app
@@ -8,7 +6,6 @@
 RUN mvn clean package -DskipTests
 
 # Runtime stage
->>>>>>> 974acce2
 FROM openjdk:17-jdk-alpine
 WORKDIR /app
 
