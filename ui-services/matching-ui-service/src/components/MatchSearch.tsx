--- conflicted
+++ resolved
@@ -1,23 +1,5 @@
 import React, { useEffect, useState } from "react";
 import MatchStatusUI from "./MatchSearchUi";
-<<<<<<< HEAD
-import {
-  requestMatch,
-  type UserPreferences,
-  type MatchResult,
-  type MatchingResponse,
-} from "@/api/matchingService";
-import {
-  startCollabSession,
-  type CollabSession,
-  waitForActiveSession,
-} from "@/api/collabService";
-
-interface MatchSearchProps {
-  userId: string;
-  preferences: Omit<UserPreferences, "userId">;
-  onMatchFound: (matchData: MatchingResponse, session: CollabSession) => void;
-=======
 import type { MatchResult, MatchingResponse } from "@/api/matchingService";
 
 interface MatchSearchProps {
@@ -26,7 +8,6 @@
   onMatchFound: (matchData: MatchingResponse) => void;
   onMatchError: () => void;
   onMatchNotFound: () => void;
->>>>>>> 3db6b415
   onCancel: () => void;
 }
 
@@ -80,59 +61,17 @@
         if (aborted) return;
 
         switch (result.status) {
-          case "found": {
-            const sortedUsers = [userId, result.data.userId].sort();
-            const questionId =
-              result.data.questionId ?? "placeholder-questionId";
-
-            const isPrimaryRequester = sortedUsers[0] === userId;
-
-            try {
-              let session: CollabSession | null = null;
-
-              if (isPrimaryRequester) {
-                session = await startCollabSession({
-                  questionId,
-                  users: sortedUsers,
-                });
-              } else {
-                session = await waitForActiveSession(sortedUsers);
-              }
-
-              if (!session) {
-                throw new Error("No active session created");
-              }
-
-              if (aborted) {
-                return;
-              }
-
-              onMatchFound(result.data, session);
-            } catch (sessionError) {
-              console.error(
-                "Failed to initialise collaboration session",
-                sessionError,
-              );
-              if (!aborted) {
-                setView("matchError");
-              }
-            }
+          case "found":
+            onMatchFound(result.data);
             break;
-          }
           case "notFound":
-            if (!aborted) {
-              setView("matchNotFound");
-            }
+            setView("matchNotFound");
             break;
           case "cancelled":
-            if (!aborted) {
-              setView("matchError");
-            }
+            setView("matchError");
             break;
           case "error":
-            if (!aborted) {
-              setView("matchError");
-            }
+            setView("matchError");
             break;
         }
       } catch (err) {
