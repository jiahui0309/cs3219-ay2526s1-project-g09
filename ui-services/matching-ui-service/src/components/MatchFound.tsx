--- conflicted
+++ resolved
@@ -1,6 +1,3 @@
-<<<<<<< HEAD
-import React, { useState, useEffect, useMemo } from "react";
-=======
 import React, { useState, useEffect } from "react";
 import {
   Dialog,
@@ -11,26 +8,18 @@
   DialogFooter,
 } from "@/components/ui/dialog";
 import { Button } from "./ui/button";
->>>>>>> 3db6b415
 
 export interface MatchFoundProps {
   matchedName: string;
   difficulty: string;
   timeMins: number;
   topic: string;
-<<<<<<< HEAD
-  onCancel: () => void;
-  currentUser: string;
-  sessionId: string;
-  questionId: string;
-=======
   acceptanceTimeout: number; // in milliseconds
   onAccept: () => void;
   onReject: () => void;
   isWaiting?: boolean;
   showRejectedDialog?: boolean;
   onDismissRejected?: () => void;
->>>>>>> 3db6b415
 }
 
 const formatTime = (totalMinutes: number) => {
@@ -42,15 +31,6 @@
 
 const MatchFound: React.FC<MatchFoundProps> = ({
   matchedName,
-<<<<<<< HEAD
-  difficulty = "N/A",
-  timeMins = 0,
-  topic = "N/A",
-  onCancel,
-  currentUser,
-  sessionId,
-  questionId,
-=======
   difficulty,
   timeMins,
   topic,
@@ -60,25 +40,12 @@
   isWaiting = false,
   showRejectedDialog = false,
   onDismissRejected,
->>>>>>> 3db6b415
 }) => {
   // Convert milliseconds to seconds for display
   const initialTime = Math.floor(acceptanceTimeout / 1000);
   const [timeLeft, setTimeLeft] = useState(initialTime);
 
-<<<<<<< HEAD
-  const collabUrl = useMemo(() => {
-    const params = new URLSearchParams();
-    params.set("sessionId", sessionId);
-    params.set("questionId", questionId);
-    params.append("user", currentUser);
-    params.append("user", matchedName);
-    return `/collab?${params.toString()}`;
-  }, [currentUser, matchedName, questionId, sessionId]);
-
-=======
   // Timer countdown
->>>>>>> 3db6b415
   useEffect(() => {
     if (isWaiting) return; // Don't countdown when waiting
 
@@ -166,22 +133,6 @@
             </div>
           </div>
 
-<<<<<<< HEAD
-      {/*Buttons*/}
-      <div className="flex p-4 gap-10 justify-center">
-        <button
-          onClick={onCancel}
-          className="px-4 py-2 bg-black text-white rounded-lg shadow hover:bg-gray-800 transition"
-        >
-          Cancel
-        </button>
-        <a href={collabUrl}>
-          <button className="px-8 py-3 bg-orange-600 text-white rounded-md text-lg font-semibold shadow hover:bg-orange-700 transition">
-            Accept Match!
-          </button>
-        </a>
-      </div>
-=======
           <div className="flex p-4 gap-10 justify-center">
             <button
               onClick={onReject}
@@ -198,7 +149,6 @@
           </div>
         </>
       )}
->>>>>>> 3db6b415
     </div>
   );
 };
