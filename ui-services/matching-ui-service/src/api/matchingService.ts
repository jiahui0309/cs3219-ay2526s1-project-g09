--- conflicted
+++ resolved
@@ -7,15 +7,7 @@
 
 export interface MatchDetails {
   userId: string;
-<<<<<<< HEAD
-  topics: string[];
-  difficulties: string[];
-  minTime: number;
-  maxTime: number;
-  questionId?: string;
-=======
   topics: Record<string, string[]>;
->>>>>>> 3edd5b2c
 }
 
 export interface MatchingResponse {
