# Logs
logs
*.log
npm-debug.log*
yarn-debug.log*
yarn-error.log*
pnpm-debug.log*
lerna-debug.log*

# Dependency directories
node_modules/
bower_components/
.env

# Build output
dist/
dist-ssr/
*.local

# Editor directories and files
.vscode/*
!.vscode/extensions.json
!.vscode/settings.json
.idea/
.DS_Store
*.suo
*.ntvs*
*.njsproj
*.sln
*.sw?

# React / Frontend specific
.DS_*
**/*.backup.*
**/*.back.*
*.sublime*

# Environment variables
**/.env

# Design files
*.psd
*.thumb
*.sketch

<<<<<<< HEAD
*.env
=======
# Backend
HELP.md
target/
.mvn/wrapper/maven-wrapper.jar
!**/src/main/**/target/
!**/src/test/**/target/

### STS ###
.apt_generated
.classpath
.factorypath
.project
.settings
.springBeans
.sts4-cache

### IntelliJ IDEA ###
.idea
*.iws
*.iml
*.ipr

### NetBeans ###
/nbproject/private/
/nbbuild/
/dist/
/nbdist/
/.nb-gradle/
build/
!**/src/main/**/build/
!**/src/test/**/build/

### VS Code ###
.vscode/
>>>>>>> e61d4e50
<|MERGE_RESOLUTION|>--- conflicted
+++ resolved
@@ -43,9 +43,6 @@
 *.thumb
 *.sketch
 
-<<<<<<< HEAD
-*.env
-=======
 # Backend
 HELP.md
 target/
@@ -79,5 +76,4 @@
 !**/src/test/**/build/
 
 ### VS Code ###
-.vscode/
->>>>>>> e61d4e50
+.vscode/